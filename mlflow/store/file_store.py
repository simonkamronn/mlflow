--- conflicted
+++ resolved
@@ -75,10 +75,8 @@
         Create a new FileStore with the given root directory and a given default artifact root URI.
         """
         super(FileStore, self).__init__()
-
-        self.root_directory = uri_to_path(root_directory or _default_root_dir())
-        self.artifact_root_uri = artifact_root_uri or local_uri_from_path(
-            uri_to_path(self.root_directory))
+        self.root_directory = root_directory or _default_root_dir()
+        self.artifact_root_uri = artifact_root_uri or self.root_directory
         self.trash_folder = build_path(self.root_directory, FileStore.TRASH_FOLDER_NAME)
         # Create root directory if needed
         if not exists(self.root_directory):
@@ -174,14 +172,9 @@
 
     def _create_experiment_with_id(self, name, experiment_id, artifact_uri):
         self._check_root_dir()
-<<<<<<< HEAD
         meta_dir = mkdir(self.root_directory, str(experiment_id))
         artifact_uri = artifact_uri or local_uri_from_path(
             build_path(uri_to_path(self.artifact_root_uri), str(experiment_id)))
-=======
-        meta_dir = mkdir(self.root_directory, experiment_id)
-        artifact_uri = artifact_uri or build_path(self.artifact_root_uri, experiment_id)
->>>>>>> 90ed8d6c
         experiment = Experiment(experiment_id, name, artifact_uri, LifecycleStage.ACTIVE)
         write_yaml(meta_dir, FileStore.META_DATA_FILE_NAME, dict(experiment))
         return experiment_id
