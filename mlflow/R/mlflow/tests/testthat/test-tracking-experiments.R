context("Tracking - Experiments")

test_that("mlflow_create/get_experiment() basic functionality (fluent)", {
  mlflow_clear_test_dir("mlruns")

  experiment_1_id <- mlflow_create_experiment("exp_name", "art_loc")
  experiment_1a <- mlflow_get_experiment(experiment_id = experiment_1_id)
  experiment_1b <- mlflow_get_experiment(name = "exp_name")

  expect_identical(experiment_1a, experiment_1b)
  expect_identical(experiment_1a$artifact_location, "art_loc")
  expect_identical(experiment_1a$name, "exp_name")
})

test_that("mlflow_create/get_experiment() basic functionality (client)", {
  mlflow_clear_test_dir("mlruns")

  client <- mlflow_client()

  experiment_1_id <- mlflow_create_experiment(client = client, "exp_name", "art_loc")
  experiment_1a <- mlflow_get_experiment(client = client, experiment_id = experiment_1_id)
  experiment_1b <- mlflow_get_experiment(client = client, name = "exp_name")

  expect_identical(experiment_1a, experiment_1b)
  expect_identical(experiment_1a$artifact_location, "art_loc")
  expect_identical(experiment_1a$name, "exp_name")
})

test_that("mlflow_get_experiment() not found error", {
  mlflow_clear_test_dir("mlruns")

  expect_error(
    mlflow_get_experiment(experiment_id = "42"),
    "Could not find experiment with ID 42"
    )
})

test_that("mlflow_list_experiments() works properly", {
  mlflow_clear_test_dir("mlruns")
  client <- mlflow_client()
  mlflow_create_experiment(client = client, "foo1", "art_loc1")
  mlflow_create_experiment(client = client, "foo2", "art_loc2")

  # client
  experiments_list <- mlflow_list_experiments(client = client)
  expect_setequal(experiments_list$experiment_id, c("0", "1", "2"))
  expect_setequal(experiments_list$name, c("Default", "foo1", "foo2"))
<<<<<<< HEAD
  default_artifact_loc <- file.path("file:/", getwd(), "mlruns", "0", fsep = "/")
=======
  default_artifact_loc <- file.path(getwd(), "mlruns", "0", fsep = "/")
>>>>>>> 9baccc96
  expect_setequal(experiments_list$artifact_location, c(default_artifact_loc,
                                                        "art_loc1",
                                                        "art_loc2"))

  # fluent
  experiments_list <- mlflow_list_experiments()
  expect_setequal(experiments_list$experiment_id, c("0", "1", "2"))
  expect_setequal(experiments_list$name, c("Default", "foo1", "foo2"))
<<<<<<< HEAD
  default_artifact_loc <- file.path("file:/", getwd(), "mlruns", "0", fsep = "/")
=======
  default_artifact_loc <- file.path(getwd(), "mlruns", "0", fsep = "/")
>>>>>>> 9baccc96
  expect_setequal(experiments_list$artifact_location, c(default_artifact_loc,
                                                        "art_loc1",
                                                        "art_loc2"))

  # Returns NULL when no experiments found
  expect_null(mlflow_list_experiments("DELETED_ONLY"))

  # `view_type` is respected
  mlflow_delete_experiment(experiment_id = "1")
  deleted_experiments <- mlflow_list_experiments("DELETED_ONLY")
  expect_identical(deleted_experiments$name, "foo1")
})


test_that("mlflow_get_experiment_by_name() works properly", {
  mlflow_clear_test_dir("mlruns")
  client <- mlflow_client()
  expect_error(
    mlflow_get_experiment(client = client, name = "exp"),
    "Experiment `exp` not found\\."
  )
  experiment_id <- mlflow_create_experiment(client = client, "exp", "art")
  experiment <- mlflow_get_experiment(client = client, name = "exp")
  expect_identical(experiment_id, experiment$experiment_id)
  expect_identical(experiment$name, "exp")
  expect_identical(experiment$artifact_location, "art")
})

test_that("infer experiment id works properly", {
  mlflow_clear_test_dir("mlruns")
  experiment_id <- mlflow_create_experiment("test")
  Sys.setenv(MLFLOW_EXPERIMENT_NAME = "test")
  expect_true(experiment_id == mlflow_infer_experiment_id())
  Sys.unsetenv("MLFLOW_EXPERIMENT_NAME")
  Sys.setenv(MLFLOW_EXPERIMENT_ID = experiment_id)
  expect_true(experiment_id == mlflow_infer_experiment_id())
  Sys.unsetenv("MLFLOW_EXPERIMENT_ID")
  mlflow_set_experiment("test")
  expect_true(experiment_id == mlflow_infer_experiment_id())
})

test_that("experiment setting works", {
  mlflow_clear_test_dir("mlruns")
  exp1_id <- mlflow_create_experiment("exp1")
  exp2_id <- mlflow_create_experiment("exp2")
  mlflow_set_experiment(experiment_name = "exp1")
  expect_identical(exp1_id, mlflow_get_active_experiment_id())
  expect_identical(mlflow_get_experiment(exp1_id), mlflow_get_experiment())
  mlflow_set_experiment(experiment_id = exp2_id)
  expect_identical(exp2_id, mlflow_get_active_experiment_id())
  expect_identical(mlflow_get_experiment(exp2_id), mlflow_get_experiment())
})

test_that("mlflow_set_experiment() creates experiments", {
  mlflow_clear_test_dir("mlruns")
  mlflow_set_experiment(experiment_name = "foo", artifact_location = "artifact/location")
  experiment <- mlflow_get_experiment()
  expect_identical(experiment$artifact_location, "artifact/location")
  expect_identical(experiment$name, "foo")
})<|MERGE_RESOLUTION|>--- conflicted
+++ resolved
@@ -45,11 +45,7 @@
   experiments_list <- mlflow_list_experiments(client = client)
   expect_setequal(experiments_list$experiment_id, c("0", "1", "2"))
   expect_setequal(experiments_list$name, c("Default", "foo1", "foo2"))
-<<<<<<< HEAD
-  default_artifact_loc <- file.path("file:/", getwd(), "mlruns", "0", fsep = "/")
-=======
   default_artifact_loc <- file.path(getwd(), "mlruns", "0", fsep = "/")
->>>>>>> 9baccc96
   expect_setequal(experiments_list$artifact_location, c(default_artifact_loc,
                                                         "art_loc1",
                                                         "art_loc2"))
@@ -58,11 +54,7 @@
   experiments_list <- mlflow_list_experiments()
   expect_setequal(experiments_list$experiment_id, c("0", "1", "2"))
   expect_setequal(experiments_list$name, c("Default", "foo1", "foo2"))
-<<<<<<< HEAD
-  default_artifact_loc <- file.path("file:/", getwd(), "mlruns", "0", fsep = "/")
-=======
   default_artifact_loc <- file.path(getwd(), "mlruns", "0", fsep = "/")
->>>>>>> 9baccc96
   expect_setequal(experiments_list$artifact_location, c(default_artifact_loc,
                                                         "art_loc1",
                                                         "art_loc2"))
