--- conflicted
+++ resolved
@@ -7,10 +7,7 @@
 import pytest
 
 import mlflow
-<<<<<<< HEAD
-=======
 from mlflow.utils.file_utils import TempDir, _copy_project
->>>>>>> b587dc4c
 
 from mlflow.entities import RunStatus
 from mlflow.projects import _project_spec
