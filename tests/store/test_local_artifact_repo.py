import os
<<<<<<< HEAD
import pytest
=======
import unittest

from mlflow.exceptions import MlflowException
>>>>>>> 606345a0
from mock import Mock


from mlflow import tracking
from mlflow.store.artifact_repository_registry import get_artifact_repository
from mlflow.store.local_artifact_repo import LocalArtifactRepository
from mlflow.utils.file_utils import TempDir


class TestLocalArtifactRepo(object):
    def _get_contents(self, repo, dir_name):
        return sorted([(f.path, f.is_dir, f.file_size) for f in repo.list_artifacts(dir_name)])

    @pytest.mark.parametrize(
        "prefix", [tracking.utils._LOCAL_FS_URI_PREFIX, "file:", ""])
    def test_basic_functions(self, prefix):
        if prefix == "" and not os.sep == "/":
            pytest.skip("skipping direct path as artifact_uri, not supported on windows")

        with TempDir() as test_root, TempDir() as tmp:
            repo = get_artifact_repository(prefix + test_root.path(), Mock())
            assert isinstance(repo, LocalArtifactRepository)
            assert repo.list_artifacts() == []
            with pytest.raises(Exception):
                open(repo.download_artifacts("test.txt")).read()

            # Create and log a test.txt file directly
            artifact_name = "test.txt"
            local_file = tmp.path(artifact_name)
            with open(local_file, "w") as f:
                f.write("Hello world!")
            repo.log_artifact(local_file)
            text = open(repo.download_artifacts(artifact_name)).read()
            assert text == "Hello world!"
            # Check that it actually got written in the expected place
            text = open(os.path.join(test_root.path(), artifact_name)).read()
            assert text == "Hello world!"

            # log artifact in subdir
            repo.log_artifact(local_file, "aaa")
            text = open(repo.download_artifacts(os.path.join("aaa", artifact_name))).read()
            assert text == "Hello world!"

            # log a hidden artifact
            hidden_file = tmp.path(".mystery")
            with open(hidden_file, 'w') as f:
                f.write("42")
            repo.log_artifact(hidden_file, "aaa")
            hidden_text = open(repo.download_artifacts(os.path.join("aaa", hidden_file))).read()
            assert hidden_text == "42"

            # log artifacts in deep nested subdirs
            nested_subdir = os.path.normpath("bbb/ccc/ddd/eee/fghi")
            repo.log_artifact(local_file, nested_subdir)
            text = open(repo.download_artifacts(os.path.join(nested_subdir, artifact_name))).read()
            assert text == "Hello world!"

            for bad_path in ["/", "//", "/tmp", "/bad_path", ".", "../terrible_path"]:
<<<<<<< HEAD
                with pytest.raises(Exception):
=======
                with self.assertRaises(MlflowException):
>>>>>>> 606345a0
                    repo.log_artifact(local_file, bad_path)

            # Create a subdirectory for log_artifacts
            os.mkdir(tmp.path("subdir"))
            os.mkdir(tmp.path("subdir", "nested"))
            with open(tmp.path("subdir", "a.txt"), "w") as f:
                f.write("A")
            with open(tmp.path("subdir", "b.txt"), "w") as f:
                f.write("B")
            with open(tmp.path("subdir", "nested", "c.txt"), "w") as f:
                f.write("C")
            repo.log_artifacts(tmp.path("subdir"))
            text = open(repo.download_artifacts("a.txt")).read()
            assert text == "A"
            text = open(repo.download_artifacts("b.txt")).read()
            assert text == "B"
            text = open(repo.download_artifacts(os.path.normpath("nested/c.txt"))).read()
            assert text == "C"
            infos = self._get_contents(repo, None)
            assert infos == [
                ("a.txt", False, 1),
                ("aaa", True, None),
                ("b.txt", False, 1),
                ("bbb", True, None),
                ("nested", True, None),
                ("test.txt", False, 12),
            ]

            # Verify contents of subdirectories
            path = os.path.normpath("nested/c.txt")
            assert self._get_contents(repo, "nested") == [(path, False, 1)]

            infos = self._get_contents(repo, "aaa")
            assert infos == [
                (os.path.normpath("aaa/.mystery"), False, 2),
                (os.path.normpath("aaa/test.txt"), False, 12)
            ]
            assert self._get_contents(repo, "bbb") == [(os.path.normpath("bbb/ccc"), True, None)]
            assert self._get_contents(repo, os.path.normpath("bbb/ccc")) == [
                (os.path.normpath("bbb/ccc/ddd"), True, None)
            ]

            infos = self._get_contents(repo, os.path.normpath("bbb/ccc/ddd/eee"))
            assert infos == [(os.path.normpath("bbb/ccc/ddd/eee/fghi"), True, None)]

            infos = self._get_contents(repo, os.path.normpath("bbb/ccc/ddd/eee/fghi"))
            assert infos == [(os.path.normpath("bbb/ccc/ddd/eee/fghi/test.txt"), False, 12)]

            # Download a subdirectory
            downloaded_dir = repo.download_artifacts("nested")
            assert os.path.basename(downloaded_dir) == "nested"
            text = open(os.path.join(downloaded_dir, "c.txt")).read()
            assert text == "C"<|MERGE_RESOLUTION|>--- conflicted
+++ resolved
@@ -1,11 +1,7 @@
 import os
-<<<<<<< HEAD
 import pytest
-=======
-import unittest
 
 from mlflow.exceptions import MlflowException
->>>>>>> 606345a0
 from mock import Mock
 
 
@@ -64,11 +60,7 @@
             assert text == "Hello world!"
 
             for bad_path in ["/", "//", "/tmp", "/bad_path", ".", "../terrible_path"]:
-<<<<<<< HEAD
                 with pytest.raises(Exception):
-=======
-                with self.assertRaises(MlflowException):
->>>>>>> 606345a0
                     repo.log_artifact(local_file, bad_path)
 
             # Create a subdirectory for log_artifacts
